# Typesafe Query Builder

Create and fetch PostgresSQL selects, joins and JSON aggregations and let Typescript infer the resulting data type.

<!-- toc -->

- [Install](#install)
<<<<<<< HEAD
- [Example](#example)
- [Documentation](#documentation)
  - [Schema](#schema)
  - [Tables](#tables)
    - [`table(sqlTableName: string, columns: {[name: string]: Column})`](#tablesqltablename-string-columns-name-string-column)
  - [Columns](#columns)
    - [`column(sqlName: string): Column`](#columnsqlname-string-column)
  - [Custom Column Types](#custom-column-types)
  - [Querying Basics](#querying-basics)
  - [Fetching](#fetching)
    - [`async query.fetch(client, [params])`](#async-queryfetchclient-params)
    - [`async query.fetchOne(client, [params])`](#async-queryfetchoneclient-params)
    - [`async query.fetchExactlyOne(client, [params])`](#async-queryfetchexactlyoneclient-params)
    - [`query.sql()`](#querysql)
    - [`async query.explain(client, [params])`](#async-queryexplainclient-params)
  - [Joining Tables](#joining-tables)
  - [JSON Aggregations (Join directly into JSON)](#json-aggregations-join-directly-into-json)
  - [Selecting Columns](#selecting-columns)
    - [`table.select(...columnNames: (keyof Table)[])`](#tableselectcolumnnames-keyof-table)
    - [`table.selectWithout(...columnNames: (keyof Table)[])`](#tableselectwithoutcolumnnames-keyof-table)
    - [`table.selectAs({existingColumnName: newColumnName})`](#tableselectasexistingcolumnname-newcolumnname)
    - [`table.selectAsJson(jsonKey)`](#tableselectasjsonjsonkey)
  - [Where Conditions](#where-conditions)
    - [`query.whereEq(column, parameterKey)`](#querywhereeqcolumn-parameterkey)
    - [`query.whereIn(column, parameterKey)`](#querywhereincolumn-parameterkey)
    - [`query.whereSql(...sqlFragment[])`](#querywheresqlsqlfragment)
  - [Order By, Limit, Offset, Locks](#order-by-limit-offset-locks)
    - [`.orderBy(column, [direction, [nulls]])`](#orderbycolumn-direction-nulls)
    - [`.limit(count)`](#limitcount)
    - [`.offset(count)`](#offsetcount)
    - [`.lock(lockMode: 'update' | 'share' | 'none')`](#locklockmode-update--share--none)
    - [`.lockParam(paramKey: string)`](#lockparamparamkey-string)
  - [Updates and Inserts](#updates-and-inserts)
    - [Untrusted data](#untrusted-data)
    - [`async query.insert(client, data)`](#async-queryinsertclient-data)
    - [`async query.insertOne(client, data)`](#async-queryinsertoneclient-data)
    - [`async query.update(client, parameterValues, data)`](#async-queryupdateclient-parametervalues-data)
    - [JSON Columns](#json-columns)
=======
- [Getting Started](#getting-started)
>>>>>>> b9c2e690
- [Design Decisions / Opinions](#design-decisions--opinions)
- [Non-Goals](#non-goals)
- [Ideas / Roadmap / Todos](#ideas--roadmap--todos)
  - [V4 cleanups](#v4-cleanups)
  - [V4 and beyond ideas](#v4-and-beyond-ideas)
- [Local Development](#local-development)
- [Similar Projects](#similar-projects)
  - [Query Builders](#query-builders)
  - [ORMs](#orms)
  - [Related Reddit Threads](#related-reddit-threads)

<!-- tocstop -->

## Install

`npm install typesafe-query-builder` or `yarn add typesafe-query-builder`

## Getting Started

##### Step 1: Define your Schema

Write your database schema in typescript:

```typescript
import { table, column } from 'typesafe-query-builder'

export const Systems = table('systems', {
  id: column('id').integer(),
  name: column('user_id').integer(),
})

export const Users = table('games', {
  id: column('id').integer().default(),
  title: column('name').string(),
  system: column('system_id').number(),
})
```

##### Step 2: Get a Postgres Connection

```typescript
import { Client } from 'pg'

export const client = new Client({...})

await client.connect()
```

##### Step 3/a: Write your Query with joins

```typescript
import { query } from 'typesafe-query-builder'

<<<<<<< HEAD
const usersWithItems = await query(Users)
  .join(Users.id, Items.userId)
  .whereEq(User.id, 'id')
  .fetch(client, { id: 1 })
=======
const systemsAndGames = await query(Systems)
  .join(Games, ({ eq }) => eq(Games.systemId, Systems.id))
  .select(Systems.all(), Games.include('title'))
  .fetch(client)
>>>>>>> b9c2e690

console.log(systemsAndGames)
// => [
//   {id: 1, name: 'Switch', title: 'Mario Kart'},
//   {id: 2, name: 'Playstation 4', title: 'The Last of Us', },
//   {id: 2, name: 'Playstation 4', title: 'Uncharted 4'},
// ]

// Result has the correct type inferred from the schema
const name: string = systemsAndGames[0].name

// Error: Type 'number' is not assignable to type 'string':
const label: string = systemsAndGames[0].id
```

##### Step 3/b: Write your queries with JSON-Subselects

```typescript
import { query } from 'typesafe-query-builder'

<<<<<<< HEAD
const usersWithItems = await query(Users)
  .join(Users.id, Items.selectAsJsonAgg('items').userId)
  .whereEq(User.id, 'id')
  .fetch(client, { id: 1 })
=======
const systemsAndGames = await query(Systems)
  .join(Games)
  .select(Systems.all(), (subquery) =>
    subquery(Games)
      .selectJsonObjectArray({ key: 'games' }, Games.include('id', 'title'))
      .where(({ eq }) => eq(Games.systemId, Systems.id)),
  )
  .fetch(client)
>>>>>>> b9c2e690

// receive a ready-to-use nested JSON object
console.log(usersWithItems)
// => [
//   {
//     id: 1,
//     name: 'Switch',
//     games: [
//       {
//         id: 1,
//         title: 'Mario Kart',
//       },
//     ]
//   },
<<<<<<< HEAD
// ]

// Typechecks:
const name: string = usersWithItems[0].items[0].label

// Error: Type 'number' is not assignable to type 'string':
const label: string = usersWithItems[0].userId
```

## Documentation

### Schema

Define the structure of your database using `tables` and `columns`. With this information, query result, insert, update and parameter types are inferred.

### Tables

#### `table(sqlTableName: string, columns: {[name: string]: Column})`

Define a table and return it.
`sqlTableName` is the name of the table in the database.
`columns` is an object where the keys are the names you use in the query builder and the values are `Column` objects created with `column`.

Its up to you to organise the table variables, the easiest for smaller projects is to put them all into a single
`schema.ts` file.

```typescript
import { table, column } from 'typesafe-query-builder'

export const Users = table('users', {
  id: column('id').integer().default(),
  email: column('email').string(),
  lastActive: column('last_active').date().default(),
})
```

### Columns

#### `column(sqlName: string): Column`

Define a column and return it. `sqlName` is its name in the database.

Use the following chaining methods to define its type:

- `.integer()` - SQL `INTEGER`-like / typescript `number`
- `.string()` - SQL `TEXT` / typescript `string`
- `.boolean()` - SQL `BOOLEAN` / typescript `boolean`
- `.date()` - SQL `TIMESTAMP`-like / typescript `Date`
- `.json<T>(validator: (data: unknown) => T)` - Postgres JSON / typescript `T` - provide a runtype that validates the type of the data to be inserted into the JSON column
- `.stringUnion(...elements)` - Typescript string literal union mapped to a Postgres `TEXT` column
- `.enum(enumObject)` - Typescript Enum mapped to a Postgres `TEXT` or `INT` column

and other properties:

- `.primary()` - the column is (a part of) the primary key of this table (required to generate correct group by statements for `selectAsJsonAgg` queries)
- `.default()` - the column has a default value so it can be ommitted from insert statements
- `.null()` - in addition to its type, the column may also be `null`

### Custom Column Types

Pass a function that validates and returns the desired type, for example a two-element integer array:

```typescript
const Items = table('items', {
    id: ...,
    startPoint: column('start_point', (v: unknown): [number, number] => {
        if (!Array.isArray(v)) {
            throw new Error(...)
        }

        if (v.length !== 2) {
            throw new Error(...)
        }

        if (!Number.isInteger(v[0]) || !Number.isInteger(v[1])) {
            throw new Error(...)
        }

        return v
    })
    ...
})
```

### Querying Basics

Everything starts by creating a Query object with `query(table)`:

```typescript
import { query } from 'typesafe-query-builder'
import { Users } from './schema'

const usersQuery = query(Users)
```

Queries are immutable, every chained method returns a new object:

```typescript
const usersQuery = query(Users)
const firstUserQuery = usersQuery.limit(1)
const secondUserQuery = usersQuery.offset(1).limit(1)
```

To tell the query which column from which table to use in an e.g. orderBy, `TableColumnRef`s are used.
These are values that contain the tablename and the columname in one object.
You access these via the column attributes on each `Table`, e.g. `Users.id` or `Users.name`:

```typescript
const usersQuery = query(Users).orderBy(Users.name)
```

Everything that somehow modifies or deals with columns inside an SQL-`SELECT` is implemented as methods on a table, e.g. selecting columns:

```typescript
const usersQuery = query(Users.select('name', 'email'))
```

A queries SQL is built and sent to the database by calling and awaiting `fetch` and passing it a [node-postgres](https://node-postgres.com/) connection (the `client`):

```typescript
import { Client } from 'pg'
import { query } from 'typesafe-query-builder'
import { Users } from './schema'

const client = new Client()
await client.connect()

const usersQuery = query(Users).limit(1).orderBy(Users.name)
const result = await usersQuery.fetch(client)
```

### Fetching

#### `async query.fetch(client, [params])`

Execute the query and return the resulting rows.
`params` is an object of param-keys to parameter values that are sent as positional (`$1, $2 ...`) parameters in the generated sql.
`params` is required if the query was build with parameters by e.g. using `.whereEq`.

#### `async query.fetchOne(client, [params])`

Like fetch but return the first row or undefined. Raise a `QueryBuilderResultError` if there is more than 1 row.

#### `async query.fetchExactlyOne(client, [params])`

Like fetch but return the first row. Raise a `QueryBuilderResultError` if the result contains != 1 rows.

#### `query.sql()`

Return the SQL string of this query. Useful for debugging.

#### `async query.explain(client, [params])`

Execute the query with an SQL-`EXPLAIN` in front of it, returning the resulting query plan.

### Joining Tables

`query.join(tableColumn, anotherTableColumn)` and `query.leftJoin(tableColumn, anotherTableColumn2)` joins another table into the query.
The join uses an `column = anotherColumn` as the join condition.
Both parameters are of type `TableColumnRef`.
They contain the table to join on as well as the column in a single value.

Up to 7 table joins are supported right now.

For example:

```typescript
const userItemsQuery = query(Users).join(Users.id, Items.userId)

userItemsQuery.sql()
// => 'SELECT u.id, u.name, ...
// FROM users u
// JOIN items i ON u.id = i.user_id'

await userItemsQuery.fetch(client)
// => [
//   {id: 1, name: 'user-1', id: 1, label: 'item-1', ...},
//   {id: 1, name: 'user-1', id: 2, label: 'item-2', ...},
//   ...
// ]
```

### JSON Aggregations (Join directly into JSON)

This wraps the Postgres [json_agg](https://www.postgresql.org/docs/current/functions-aggregate.html) JSON aggregation function.
Use it to get your query result that contains joins in a nested structure instead of a flat list of rows.

Internally this adds a group by primary key and some additional SQL that converts null values (when using left joins) into empty arrays.

```typescript
const userItemsQuery = query(Users).leftJoin(
  Users.id,
  Items.selectAsJsonAgg('userItemsKey').userId,
)

await userItemsQuery.fetch(client)
// => [
=======
>>>>>>> b9c2e690
//   {
//     id: 2,
//     name: 'Playstation 4',
//     games: [
//       {
//         id: 2,
//         title: 'The Last of Us',
//       },
//       {
//         id: 3,
//         title: 'Uncharted 4',
//       },
//     ]
//   },
<<<<<<< HEAD
//   ...
// ]
```

The order of the aggregated joined rows can be controlled by passing an additional order parameter:

```typescript
const userItemsQuery = query(Users).leftJoin(
  Users.id,
  Items.selectAsJsonAgg('userItemsKey', 'id', 'DESC').userId,
)
```

`selectAsJsonAgg` works also in combination with `select`, `selectWithout` and `selectAs` to modify the columns that appear in the result.

```typescript
const userItemsQuery = query(Users).leftJoin(
  Users.id,
  Items.
    .select('label')
    .selectAsJsonAgg('userItemsKey', 'id', 'DESC').userId,
)
```

### Selecting Columns

To control which columns of each table appear in the query result, use the `select`, `selectAs`, `selectAsJson` methods on `Table`s.

#### `table.select(...columnNames: (keyof Table)[])`

Returns a new table that, when used in a query, will only include the given column names in the result:

```typescript
const userNamesQuery = query(Users.select('name', 'email'))

await userNamesQuery.fetch(client)
// => [{name: 'user-1', email: 'user-1@test.com'}, ...]
```

#### `table.selectWithout(...columnNames: (keyof Table)[])`

The opposite of `select`.
Returns a new table that, when used in a query, will not include the given column names in the result:

```typescript
const userNamesQuery = query(Users.selectWithout('name'))

await userNamesQuery.fetch(client)
// => [{id: 1, email: 'user-1@test.com', ...}, ...]
```

As with sql, the columns which are not selected can still be used in join conditions, where conditions and inside order by:

```typescript
const userItemsQuery = query(Users.select('name'))
  .join(Users.id, Items.select('label').userId)
  .orderBy(Users.id)

await userNamesQuery.fetch(client)
// => [{name: 'user-1', label: 'item-1'}, ...]
```

#### `table.selectAs({existingColumnName: newColumnName})`

Rename one or more columns of a table in the result set. Does not change which columns are included.

```typescript
const userNamesQuery = query(Users.selectAs({ name: userName }))

await userNamesQuery.fetch(client)
// => [{id: 1, userName: 'user-1', ...}, ...]
```

To select and rename columns, combine it with `select`:

```typescript
const userItemsQuery = query(Users.select('name')).join(
  Users.id,
  Items.select('label').selectAs({ label: 'itemLabel' } as const).userId,
)

await userNamesQuery.fetch(client)
// => [{name: 'user-1', itemLabel: 'item-1'}, ...]
```

Caution: the generated types for `selectAs` are quite complex (at least for my taste), try not to use this feature too much, better use `selectAsJson` to avoid column name collisions.

#### `table.selectAsJson(jsonKey)`

Put all the tables columns into a json object at `jsonKey`. Uses Postgres [json_build_object](https://www.postgresql.org/docs/12/functions-json.html) internally.

```typescript
const userItemsQuery = query(Users.select('name')).join(
  Users.id,
  Items.selectAsJson('item').userId,
)

await userNamesQuery.fetch(client)
// => [{name: 'user-1', item: {id:1, label: 'item-1'}, ...}, ...]
```

### Where Conditions

To filter which rows are included in query, use `whereEq`, `whereIn` and `whereSql` to append SQL `WHERE` statements to the query:

When you include multiple `where`-methods, their individual conditions are `AND`ed together.

To get `OR` conditions, use the more freeform `whereSql` that lets you append where conditions in any form

Using these `where`-methods introduces query parameters which need to be passed as a second argument to the `fetch` methods.

Internally, it maps the query parameters to postgres `$n` positional parameters and a parameter value array to guarantee that the values are escaped properly and the generated query is safe against sql injections.

Conditions created with `whereEq` and `whereIn` additionally accept the special `query.anyParam` value to disable this condition.

#### `query.whereEq(column, parameterKey)`

Append a `WHERE col = $parameter` condition to the query.

```typescript
const userById = query(Users).whereEq(Users.id, 'idParam')

await user.fetch(userById, { idParam: 1 })
// => [{id: 1, ...}, ...]
```

Transparently switches to `IS NULL` if the parameter value is `null`

```typescript
const usersQuery = query(Users).whereEq(Users.name, 'nameParam')

await usersQuery.fetch(client, { nameParam: null })
// => [{name: null, ...}, ...]
```

Multiple `whereEq`s are combined with `AND`:

```typescript
const usersQuery = query(Users)
  .whereEq(Users.id, 'id')
  .whereEq(Users.name, 'name')

await usersQuery.fetch(client, {id: 1, name 'user-2'})
// => []
```

Passing `query.anyParam` causes the condition to be evaluated to true (disabling it). This allows you to use the same query for different purposes:

```typescript
const usersQuery = query(Users)
  .whereEq(Users.id, 'id')
  .whereEq(Users.removedAt, 'removedAt')

const activeUser = await usersQuery.fetch(client, { id: 11, removedAt: null })
const anyUser = await usersQuery.fetch(client, {
  id: 8,
  removedAt: query.anyParam,
})
const allActiveUsers = await usersQuery.fetch(client, {
  id: query.anyParam,
  removedAt: null,
})
const allUsers = await usersQuery.fetch(client, {
  id: query.anyParam,
  removedAt: query.anyParam,
})
```

#### `query.whereIn(column, parameterKey)`

Append something similiar to a `WHERE col IN $parameter` condition to the query.

Actually, to keep the query builder simple and also compare `NULL` against `null`, its appending an `WHERE col = ANY(parameterValue)` [array comparison](https://www.postgresql.org/docs/current/functions-comparisons.html) instead of an `IN`.

Transparently handles `NULL`s similar to `whereEq`.

```typescript
const usersQuery = query(Users).whereIn(Users.name, 'names')

await usersQuery.fetch(client, { names: ['user-1', null, 'user-2'] })
// => [
//   {name: 'user-1', ...},
//   {name: 'user-2', ...},
//   {name: null, ...}
// ]
```

#### `query.whereSql(...sqlFragment[])`

Build a custom where condition using SQL snippets build out of tagged templates.

Each tagged template may contain a single optional columns and a single optional parameter key to keep the used columns and the query parameter names type safe.

For example, use a column and a parameter key for a `>`-condition:

```typescript
import { query, sql } from 'typesafe-query-builder'

const userQuery = query(Users)
  .whereSql(sql`${Users.id} > ${sql.number('id')}`)
  .orderBy(Users.id)

await userQuery.fetch(client, { id: 10 })
// => [{id: 11, ...}, {id: 12, ...}]
```

Or get all users with name longer than `x` characters.

```typescript
import { query, sql } from 'typesafe-query-builder'

const userQuery = query(Users).whereSql(
  sql`LENGTH(${Users.name}) > ${sql.number('nameLength')}`,
)

await userQuery.fetch(client, { nameLength: 10 })
// => [{name: 'very-long-user-name', ...}, ...]
```

Up to 5 sql tagged templates can be combined into one condition:

```typescript
import { query, sql } from 'typesafe-query-builder'

const userQuery = query(Users).whereSql(
  sql`(${Users.id} BETWEEN ${sql.number('lower')}`,
  sql`AND ${sql.number('upper')}) OR `,
  sql`${Users.name} IS NULL OR`,
  sql`${Users.name} = ANY(${sql.stringArray('names')})`,
)

await userQuery.fetch(client, {
  lower: 5,
  upper: 10,
  names: ['user-a', 'user-b'],
})
// => [{id: 5, ...}, ...]
```

Use the `Query.whereSqlUntyped` method to use any number of sql tagged templates withou table typing and parameter typing.

### Order By, Limit, Offset, Locks

#### `.orderBy(column, [direction, [nulls]])`

Append an `ORDER BY` clause to the query.
Use multiple `orderBy`s to sort by multiple columns.

Direction and nulls work according to the [Postgres docs](https://www.postgresql.org/docs/current/queries-order.html).

```typescript
const userQuery = query(Users)
  .orderBy(Users.name, 'DESC', 'nullsFirst')
  .orderBy(Users.email)
```

#### `.limit(count)`

Append a `LIMIT` clause to the query.

#### `.offset(count)`

Append an `OFFSET` clause to the query.

#### `.lock(lockMode: 'update' | 'share' | 'none')`

Append a `FOR UPDATE` or `FOR SHARE` [lock](https://www.postgresql.org/docs/current/sql-select.html#SQL-FOR-UPDATE-SHARE) statement to a query.

#### `.lockParam(paramKey: string)`

Create a query parameter that determines which lock mode to use when fetching the query.
Use `'none'` to skip locking.

```
const userQuery = query(Users)
  .whereEq(Users.id, 'id')
  .lockParam('lock')

await userQuery.fetch(client, {id: 1, lock: 'update'})
```

### Updates and Inserts

#### Untrusted data

Caution: never pass untrusted data as the `data` parameter to `insert` `insertOne` and `update`.
Always enforce the shape of the data with a runtype library and/or manually pick which columns to insert/update.

```typescript
import { Client } from 'pg'
import { query, pick } from 'typesafe-query-builder'
import { Users } from './schema'

const client = new Client()
await client.connect()

await query(Users.select('id')).insert(client, [
  pick(insertData, 'name', 'email'),
])
// => [{id: 1}, {id: 2}]
```

```typescript
import { Client } from 'pg'
import { query, pick } from 'typesafe-query-builder'
import { Users } from './schema'

const client = new Client()
await client.connect()

await query(Users)
  .whereEq(User.id, 'id')
  .update(client, { id: 22 }, pick(updateData, 'name', 'email'))
```

Not doing this and passing data unchecked into this method will allow an untrusted user of your application to insert rows with arbitrary columns in that table.
Typescript by design allows additional columns to be present in a type and still considers it typesafe.

#### `async query.insert(client, data)`

Insert rows into a table.
The row type is inferred from the schema.
Columns with default and nullable columns can be omitted.

Returns the inserted data via the `RETURNING` SQL clause.

```typescript
import { Client } from 'pg'
import { query } from 'typesafe-query-builder'
import { Users } from './schema'

const client = new Client()
await client.connect()

await query(Users).insert(client, [
  { name: 'user-1', email: 'user-1@test.com' },
  { name: 'user-2' },
])
// => [
//  {id: 1, name: 'user-1', email: 'user-1@test.com'},
//  {id: 2, name: 'user-2', email: null},
// ]
```

Use `select` to modify which columns are returned:

```typescript
import { Client } from 'pg'
import { query } from 'typesafe-query-builder'
import { Users } from './schema'

const client = new Client()
await client.connect()

await query(Users.select('id')).insert(client, [
  { name: 'user-1', email: 'user-1@test.com' },
  { name: 'user-2' },
])
// => [{id: 1}, {id: 2}]
```

#### `async query.insertOne(client, data)`

Like insert but only insert one row and return the inserted data

```typescript
import { Client } from 'pg'
import { query } from 'typesafe-query-builder'
import { Users } from './schema'

const client = new Client()
await client.connect()

await query(Users.select('id')).insertOne(client, {
  name: 'user-1',
  email: 'user-1@test.com',
})
// => [{id: 1}]
```

#### `async query.update(client, parameterValues, data)`

Update rows in a table that match the given `where` conditions.
If no `where` is used, update _all_ rows in that table.

```typescript
import { Client } from 'pg'
import { query } from 'typesafe-query-builder'
import { Users } from './schema'

const client = new Client()
await client.connect()

await query(Users)
  .whereEq(User.id, 'id')
  .update(client, { id: 22 }, { name: 'user-name-22' })
// => [{id: 22, name: 'user-name-22', ...}]
```

#### JSON Columns

When inserting or updating JSON columns, the JSON is checked with the validation function defined in the tables schema.

```typescript
import { Client } from 'pg'
import { query } from 'typesafe-query-builder'
import { Users } from './schema'

const client = new Client()
await client.connect()

await query(Users.select('id'))
  .whereEq(User.id, 'id')
  .update(client, { id: 22 }, { preferences: { theme: 'dark' } })
// => [{id: 22, ...}]

await query(Users.select('id'))
  .whereEq(User.id, 'id')
  .update(client, { id: 22 }, { preferences: { them: 'dark' } })
// => Error: invalid key 'them'
```
=======
// ]
```

## Design Decisions / Opinions
>>>>>>> b9c2e690

- **Postgres** only: to keep things simple and use the full power of JSON
  functions and aggregates
- **Immutable** builder API: build complex queries step by step out of smaller parts
- **Task Oriented**: limit the API to what can be sensibly typed with
  Typescript and to mundane tasks typically done with an orm such as
  simple joins, selects, subqueries, inserts and updates.

## Non-Goals

- support another database
- being a generic sql query builder

## Ideas / Roadmap / Todos

<<<<<<< HEAD
- deprecate/remove json-agg join:
  - it is too complicated and contains magic (causes an implicit group-by)
  - it is not composable: due to the group by, you can only have one json-agg per query
  - atm there is no way to get an aggregated array of scalars
    -> replace with correlated subqueries - they don't have any of the downsides (maybe perf but I don't care about that right now)
- publish simple insert and update methods that work with json objects which
  is useful in migration queries (writing that by hand is cumbersome and
  typeorm does not provide anything useful)
- is is possible to change the way selection works?

  - instead of implicitly selecting on `join`, add a separate `select` method on the query:

  ```
      query
        .from(Table)
        .join(Table.id, Table2.id)
        .whereIn(Table2.id, 'ids')
        .select(
          Table.include('id', 'name').exclude('isRemoved'),
          Table2.json().as('id'),
          query().select(Table3.jsonAgg()).join(Table3.id, Table2.id).as('t3Values'),
        )
        .order()

    // also get more SQL-y
    query.insertInto(Table).values({})
    query.insertInto(Table).manyValues([{}, ...]) ??
    query.update(Table).whereEq().whereIn().set()
  ```

- find a different way to "tag" columns with default values:
  - need that info really only for inserts on a raw, unjoined table
    - it gets in the way during all other queries
  - maybe introduce a separate Generic variable that includes all default cols
    so we can type `insert()` properly but drop this information as soon as
    we're starting to do anything else (join, query, where etc)
- Use and document the `UnionToIntersection` type for mapping discriminated unions on database tables
- more subquery types: `subselect(theTable.selectExists('data'))`, `selectCount`, `selectMax`, `selectMin`, `selectSql` ...
- `selectAsJsonAggArray` that aggregates a single column into an array without wrapping it into an object
  e.g. `[1,2,3]` instead of `[{id: 1}, {id: 2}, {id: 3}]`
- use nominal types as primary and foreign keys in table definitions to enable type-checking joins!
- use TS 4.1 template literals to implement `where` by parsing a string
  directly similar to how the [SQL-Implementation in Types](https://github.com/codemix/ts-sql)
  parses the sql queries: `.where('columnName > :paramName')`
  Also, try looking to find other uses for template literals (selectAs, join.on, ...)
- add a simple "trait" system that works well with the database:
  - `getTrait(record, ['field1', 'field2']) => {field1: val, field2: val} | null`
    where `record[field]` must extend `null | T`
  - and maybe:
    - `getRequiredTrait(record, ['field1', 'field2']) => {field1: val, field2: val} or throw new Error()`
    - `assertTrait(...)`
- add `whereNotEq` _or_ provide this via a parameter wrapper similar to `query.anyParam`, maybe:
  `query(Foo).whereEq(Foo.id, 'id').fetch(client, {id: query.not(null)})` evaluating to `where id is not null`
- detect bad `orderBy`s, e.g order-by a column used in a json-agg
- fix `query(Table.select()).update(...)` to not generate a broken, empty `RETURNING` clause
- deal with `FOR UPDATE is not allowed with GROUP BY clause` errors
  (detect it when building a query with lock or lockParam and json agg)
- `query.NOW` or `sql.NOW` constant that will generate an sql `now()` function call to use in insert and where expression params
- discriminated unions for table types, maybe like this:
  ```
  const Foo = tableUnion(
    'foo',
    {type: column('type').literal('a'), ...},
    {type: column('type').literal('b'), ...},
    {type: column('type').literal('c'), ...},
  )
  ```
  that should result in a tagged union type and in an insert/update check that
  ensures that columns that don't belong to a union must be null
- automatically generate a `left join` when joining a json-agg aggregated table, bc it makes no sense in that case to distinguish between left and normal join
- wrap column sql names in "" already in Column and leave it off if the column sql name is a safe sql identifier
- api renames: `selectAsJson[Agg]` -> `asJson[Agg]` -> `selectAs` -> `rename`/`as`/`renameInto`
- support literal values in `sql` which are directly embedded into the sql string `sql.value(val: any)`
- change to explicit selects (just querying or joining a table won't select any columns)
  bc its easy to have joined tables overwriting columns and creating the 'ambiguous column: id' postgres error
  by default do not select anything, explicitly use `select()`, `selectAll` or `selectWithout` to choose which columns to use
- add custom join conditions, maybe: `joinWhereSql` and `leftJoinWhereSql` similar to `whereSql`
  to do joins like `FROM left JOIN right ON left.id = right.id AND right.removedAt IS NULL`
- implement SUBSELECTS for `where` like
  ```
  query(Users).whereIn(Users.id, query(Items).whereSql(`${Item.type} = 'A'`).table().userId)
  query(Users).whereEq(Users.id, query(Items).whereSql(`${Item.type} = 'A'`).limit(1).table().userId)
  ```
- derive runtypes from the table schema
- add support for "first N items of group" joins via
  `CROSS/LEFT JOIN LATERAL (SELECT ... WHERE <lateral-join-condition> ORDER BY ... LIMIT ...) [ON true]`
  see the excellent answers of Mr. Brandstetter:
  - https://stackoverflow.com/questions/25536422/optimize-group-by-query-to-retrieve-latest-row-per-user/25536748#25536748
  - https://stackoverflow.com/questions/25957558/query-last-n-related-rows-per-row/25965393#25965393
    for the user of the query builder it should look like a normal `.join` or
    `.leftJoin` and also support `selectAsJson` and `selectAsJsonAgg`
- add the table name (and maybe the alias too) to the table-type so that two identically-shaped tables will not be interchangeable in TS
- add an `alias(aliasName): Table` method to `Table` to be able to use the same table many times in a query via an explicit alias
- add `union` and `unionAll` for merging queries
- add support for common table expressions (`WITH`), syntax idea:

```
    query
        .with(() => table1)
        .with((a) => table2.join(a))
        .with((a,b) => b.whereEq(x))
```

- Documentation
  - utility types: `TableType`
  - subselects and nesting via `query.table`
  - building query functions via `query.use`
  - advanced queries / query recipes:
    - subqueries / aliasing
    - correlated subqueries
    - query reuse
    - lateral joins / first/last n rows of group joins, with json agg
- `whereEq` and null values:
  revise the transparent `is null` checks, not sure if that is a good idea
  or whether a dedicated `whereIsNull` would be safer
- schema definitions
  - column validations builtins/custom
- caching queries generated sql
- add more column types:
  - various timestamps
  - arrays
  - validatable strings
- optionally check table schema definitions against the database schema
=======
### V4 cleanups

- add a leading `_` to all internal methods / fields (=== those which are not
  defined in src/types) to make it clear when console.logging query objects
  that `_` methods are all internal

### V4 and beyond ideas

- query
  - `query.NOW` constant that will generate an sql `now()` function call to use in insert and where expression params
  - add `assertNotNull()` to remove `null` from the inferred type for a subselect by using a runtime check
  - custom sql query escape hatch:
    - provide templating utilities/helpers to write sql queries that use the schema for
      - mapping db column names to schema column names
      - to generate boilerplate (e.g. long select lists and tedious `json_build_object` expressions)
      - to enforce runtime type safety and to infer a queries result type (via the runtype)
    - maybe:
    ```
    const customQuery = sql(sql.columnsList(Manufacturers), {
      system: sql.columnsJson(Systems),
    })`
      SELECT ${sql.columnsList(Manufacturers)},
             ${sql.columnsJson(Systems)} AS system
      FROM ${sql(Manufacturers)}
      JOIN ${sql(Systems)} ON ${sql(Systems.manufacturerId)} = ${sql(
      Manufacturers.id,
    )}
      WHERE ${sql(Manufacturers.name)} ilike '%a%'
        AND ${sql(Manufacturers.id)} IN ${sql.paramArrayOf(Manufacturers.id, 'ids')}
      ORDER BY ${sql(Systems.name)} DESC
    `
    ```
    - cons (compared to builder queries):
      - repetition
      - might fail at runtime (when the query has a syntax or runtype type error
      - needs a prettier sql plugin & embedded prettier sql formatting to work, otherwise lots of manual indentation are required
      - limited autocompletion so tables, no autocompletion for the sql
      - no typechecking for used columns & tables
    - pros:
      - express any complicated postgres query using latest pg features
      - keep queries bound to the schema & runtype checked against it
      - easily extendable with new utilities
  - use nominal types as primary and foreign keys in table definitions to enable type-checking joins
  - add support for "first N items of group" joins via
    `CROSS/LEFT JOIN LATERAL (SELECT ... WHERE <lateral-join-condition> ORDER BY ... LIMIT ...) [ON true]`
    see the excellent answers of Mr. Brandstetter:
    - https://stackoverflow.com/questions/25536422/optimize-group-by-query-to-retrieve-latest-row-per-user/25536748#25536748
    - https://stackoverflow.com/questions/25957558/query-last-n-related-rows-per-row/25965393#25965393
      for the user of the query builder it should look like a normal `.join` or
      `.leftJoin` and also support json aggregation
  - add an `alias(aliasName): Table` method to `Table` to be able to use the same table many times in a query via an explicit alias
  - add `union` and `unionAll` for merging queries
>>>>>>> b9c2e690

## Local Development

`yarn` to fetch all deps

`yarn test-database:start` to start a dockered postgres server that loads the test schema

`yarn test-database:psql` to start a psql connected to the test database

`yarn test:watch` to run the tests in watch mode

## Similar Projects

### Query Builders

- [Zapatos](https://github.com/jawj/zapatos)
  - write sql using template strings and typed schema objects for type inference.
  - developed into a library from [Mostly ORMLess](https://github.com/jawj/mostly-ormless/blob/master/README.md) by the same author
- [tsql](https://github.com/AnyhowStep/tsql)
- [MassiveJS](https://massivejs.org)
  - pg only
- [Prisma 2](https://www.prisma.io)
- [ts-typed-sql](https://github.com/phiresky/ts-typed-sql)
  - Unmaintained, 2018
- [Mammoth](https://github.com/Ff00ff/mammoth)
  - covers every SQL feature (WITH, subqueries, JSON functions etc.)
- [Vulcyn](https://github.com/travigd/vulcyn)
  - like a really basic version of mammoth or this project
  - seems unmaintained
- [PgTyped](https://github.com/adelsz/pgtyped)
  - different (but awesome) approach: parse SQL queries in your code and
    generate types for them
- [postguard](https://github.com/andywer/postguard)
  - derive the types from a generated schema
  - parse queries in the code from sql template tags and validate them
- [typed-query-builder](https://github.com/ClickerMonkey/typed-query-builder)
  - db-agnostic (atm. MS-SQL only) and its own in memory DB for testing
  - covers every SQL feature incl. functions, WITH, ...
- [Kysely](https://github.com/koskimas/kysely)
  - tries to be a universal query builder
  - makes heavy use of typescript template literals (making it look similar to knex)
  - schema made up of plain typescript interfaces
  - db agnostic
- [Crudely Typed](https://github.com/danvk/crudely-typed)
  - relies on interfaces generated from the schema with [pg-to-ts](https://github.com/danvk/pg-to-ts)

### ORMs

- [Orchid-ORM](https://github.com/romeerez/orchid-orm)
  - flexible query builder using a mix of chaining methods and light usage of template literals
  - works on a predefined schema
- [Typetta](https://github.com/twinlogix/typetta)
  - full support for typed joins, projections
  - uses GraphQL to model the schema
- [Drizzle](https://orm.drizzle.team/)
  - provides a typesafe query builder and a classic findEntities like interface
  - complete with migration support and CRUD handling
  - zero deps

### Related Reddit Threads

- [Orchid ORM Announcement] https://old.reddit.com/r/typescript/comments/10tdr30/announcing_a_new_typescript_orm/<|MERGE_RESOLUTION|>--- conflicted
+++ resolved
@@ -5,48 +5,7 @@
 <!-- toc -->
 
 - [Install](#install)
-<<<<<<< HEAD
-- [Example](#example)
-- [Documentation](#documentation)
-  - [Schema](#schema)
-  - [Tables](#tables)
-    - [`table(sqlTableName: string, columns: {[name: string]: Column})`](#tablesqltablename-string-columns-name-string-column)
-  - [Columns](#columns)
-    - [`column(sqlName: string): Column`](#columnsqlname-string-column)
-  - [Custom Column Types](#custom-column-types)
-  - [Querying Basics](#querying-basics)
-  - [Fetching](#fetching)
-    - [`async query.fetch(client, [params])`](#async-queryfetchclient-params)
-    - [`async query.fetchOne(client, [params])`](#async-queryfetchoneclient-params)
-    - [`async query.fetchExactlyOne(client, [params])`](#async-queryfetchexactlyoneclient-params)
-    - [`query.sql()`](#querysql)
-    - [`async query.explain(client, [params])`](#async-queryexplainclient-params)
-  - [Joining Tables](#joining-tables)
-  - [JSON Aggregations (Join directly into JSON)](#json-aggregations-join-directly-into-json)
-  - [Selecting Columns](#selecting-columns)
-    - [`table.select(...columnNames: (keyof Table)[])`](#tableselectcolumnnames-keyof-table)
-    - [`table.selectWithout(...columnNames: (keyof Table)[])`](#tableselectwithoutcolumnnames-keyof-table)
-    - [`table.selectAs({existingColumnName: newColumnName})`](#tableselectasexistingcolumnname-newcolumnname)
-    - [`table.selectAsJson(jsonKey)`](#tableselectasjsonjsonkey)
-  - [Where Conditions](#where-conditions)
-    - [`query.whereEq(column, parameterKey)`](#querywhereeqcolumn-parameterkey)
-    - [`query.whereIn(column, parameterKey)`](#querywhereincolumn-parameterkey)
-    - [`query.whereSql(...sqlFragment[])`](#querywheresqlsqlfragment)
-  - [Order By, Limit, Offset, Locks](#order-by-limit-offset-locks)
-    - [`.orderBy(column, [direction, [nulls]])`](#orderbycolumn-direction-nulls)
-    - [`.limit(count)`](#limitcount)
-    - [`.offset(count)`](#offsetcount)
-    - [`.lock(lockMode: 'update' | 'share' | 'none')`](#locklockmode-update--share--none)
-    - [`.lockParam(paramKey: string)`](#lockparamparamkey-string)
-  - [Updates and Inserts](#updates-and-inserts)
-    - [Untrusted data](#untrusted-data)
-    - [`async query.insert(client, data)`](#async-queryinsertclient-data)
-    - [`async query.insertOne(client, data)`](#async-queryinsertoneclient-data)
-    - [`async query.update(client, parameterValues, data)`](#async-queryupdateclient-parametervalues-data)
-    - [JSON Columns](#json-columns)
-=======
 - [Getting Started](#getting-started)
->>>>>>> b9c2e690
 - [Design Decisions / Opinions](#design-decisions--opinions)
 - [Non-Goals](#non-goals)
 - [Ideas / Roadmap / Todos](#ideas--roadmap--todos)
@@ -100,17 +59,10 @@
 ```typescript
 import { query } from 'typesafe-query-builder'
 
-<<<<<<< HEAD
-const usersWithItems = await query(Users)
-  .join(Users.id, Items.userId)
-  .whereEq(User.id, 'id')
-  .fetch(client, { id: 1 })
-=======
 const systemsAndGames = await query(Systems)
   .join(Games, ({ eq }) => eq(Games.systemId, Systems.id))
   .select(Systems.all(), Games.include('title'))
   .fetch(client)
->>>>>>> b9c2e690
 
 console.log(systemsAndGames)
 // => [
@@ -131,12 +83,6 @@
 ```typescript
 import { query } from 'typesafe-query-builder'
 
-<<<<<<< HEAD
-const usersWithItems = await query(Users)
-  .join(Users.id, Items.selectAsJsonAgg('items').userId)
-  .whereEq(User.id, 'id')
-  .fetch(client, { id: 1 })
-=======
 const systemsAndGames = await query(Systems)
   .join(Games)
   .select(Systems.all(), (subquery) =>
@@ -145,7 +91,6 @@
       .where(({ eq }) => eq(Games.systemId, Systems.id)),
   )
   .fetch(client)
->>>>>>> b9c2e690
 
 // receive a ready-to-use nested JSON object
 console.log(usersWithItems)
@@ -160,206 +105,6 @@
 //       },
 //     ]
 //   },
-<<<<<<< HEAD
-// ]
-
-// Typechecks:
-const name: string = usersWithItems[0].items[0].label
-
-// Error: Type 'number' is not assignable to type 'string':
-const label: string = usersWithItems[0].userId
-```
-
-## Documentation
-
-### Schema
-
-Define the structure of your database using `tables` and `columns`. With this information, query result, insert, update and parameter types are inferred.
-
-### Tables
-
-#### `table(sqlTableName: string, columns: {[name: string]: Column})`
-
-Define a table and return it.
-`sqlTableName` is the name of the table in the database.
-`columns` is an object where the keys are the names you use in the query builder and the values are `Column` objects created with `column`.
-
-Its up to you to organise the table variables, the easiest for smaller projects is to put them all into a single
-`schema.ts` file.
-
-```typescript
-import { table, column } from 'typesafe-query-builder'
-
-export const Users = table('users', {
-  id: column('id').integer().default(),
-  email: column('email').string(),
-  lastActive: column('last_active').date().default(),
-})
-```
-
-### Columns
-
-#### `column(sqlName: string): Column`
-
-Define a column and return it. `sqlName` is its name in the database.
-
-Use the following chaining methods to define its type:
-
-- `.integer()` - SQL `INTEGER`-like / typescript `number`
-- `.string()` - SQL `TEXT` / typescript `string`
-- `.boolean()` - SQL `BOOLEAN` / typescript `boolean`
-- `.date()` - SQL `TIMESTAMP`-like / typescript `Date`
-- `.json<T>(validator: (data: unknown) => T)` - Postgres JSON / typescript `T` - provide a runtype that validates the type of the data to be inserted into the JSON column
-- `.stringUnion(...elements)` - Typescript string literal union mapped to a Postgres `TEXT` column
-- `.enum(enumObject)` - Typescript Enum mapped to a Postgres `TEXT` or `INT` column
-
-and other properties:
-
-- `.primary()` - the column is (a part of) the primary key of this table (required to generate correct group by statements for `selectAsJsonAgg` queries)
-- `.default()` - the column has a default value so it can be ommitted from insert statements
-- `.null()` - in addition to its type, the column may also be `null`
-
-### Custom Column Types
-
-Pass a function that validates and returns the desired type, for example a two-element integer array:
-
-```typescript
-const Items = table('items', {
-    id: ...,
-    startPoint: column('start_point', (v: unknown): [number, number] => {
-        if (!Array.isArray(v)) {
-            throw new Error(...)
-        }
-
-        if (v.length !== 2) {
-            throw new Error(...)
-        }
-
-        if (!Number.isInteger(v[0]) || !Number.isInteger(v[1])) {
-            throw new Error(...)
-        }
-
-        return v
-    })
-    ...
-})
-```
-
-### Querying Basics
-
-Everything starts by creating a Query object with `query(table)`:
-
-```typescript
-import { query } from 'typesafe-query-builder'
-import { Users } from './schema'
-
-const usersQuery = query(Users)
-```
-
-Queries are immutable, every chained method returns a new object:
-
-```typescript
-const usersQuery = query(Users)
-const firstUserQuery = usersQuery.limit(1)
-const secondUserQuery = usersQuery.offset(1).limit(1)
-```
-
-To tell the query which column from which table to use in an e.g. orderBy, `TableColumnRef`s are used.
-These are values that contain the tablename and the columname in one object.
-You access these via the column attributes on each `Table`, e.g. `Users.id` or `Users.name`:
-
-```typescript
-const usersQuery = query(Users).orderBy(Users.name)
-```
-
-Everything that somehow modifies or deals with columns inside an SQL-`SELECT` is implemented as methods on a table, e.g. selecting columns:
-
-```typescript
-const usersQuery = query(Users.select('name', 'email'))
-```
-
-A queries SQL is built and sent to the database by calling and awaiting `fetch` and passing it a [node-postgres](https://node-postgres.com/) connection (the `client`):
-
-```typescript
-import { Client } from 'pg'
-import { query } from 'typesafe-query-builder'
-import { Users } from './schema'
-
-const client = new Client()
-await client.connect()
-
-const usersQuery = query(Users).limit(1).orderBy(Users.name)
-const result = await usersQuery.fetch(client)
-```
-
-### Fetching
-
-#### `async query.fetch(client, [params])`
-
-Execute the query and return the resulting rows.
-`params` is an object of param-keys to parameter values that are sent as positional (`$1, $2 ...`) parameters in the generated sql.
-`params` is required if the query was build with parameters by e.g. using `.whereEq`.
-
-#### `async query.fetchOne(client, [params])`
-
-Like fetch but return the first row or undefined. Raise a `QueryBuilderResultError` if there is more than 1 row.
-
-#### `async query.fetchExactlyOne(client, [params])`
-
-Like fetch but return the first row. Raise a `QueryBuilderResultError` if the result contains != 1 rows.
-
-#### `query.sql()`
-
-Return the SQL string of this query. Useful for debugging.
-
-#### `async query.explain(client, [params])`
-
-Execute the query with an SQL-`EXPLAIN` in front of it, returning the resulting query plan.
-
-### Joining Tables
-
-`query.join(tableColumn, anotherTableColumn)` and `query.leftJoin(tableColumn, anotherTableColumn2)` joins another table into the query.
-The join uses an `column = anotherColumn` as the join condition.
-Both parameters are of type `TableColumnRef`.
-They contain the table to join on as well as the column in a single value.
-
-Up to 7 table joins are supported right now.
-
-For example:
-
-```typescript
-const userItemsQuery = query(Users).join(Users.id, Items.userId)
-
-userItemsQuery.sql()
-// => 'SELECT u.id, u.name, ...
-// FROM users u
-// JOIN items i ON u.id = i.user_id'
-
-await userItemsQuery.fetch(client)
-// => [
-//   {id: 1, name: 'user-1', id: 1, label: 'item-1', ...},
-//   {id: 1, name: 'user-1', id: 2, label: 'item-2', ...},
-//   ...
-// ]
-```
-
-### JSON Aggregations (Join directly into JSON)
-
-This wraps the Postgres [json_agg](https://www.postgresql.org/docs/current/functions-aggregate.html) JSON aggregation function.
-Use it to get your query result that contains joins in a nested structure instead of a flat list of rows.
-
-Internally this adds a group by primary key and some additional SQL that converts null values (when using left joins) into empty arrays.
-
-```typescript
-const userItemsQuery = query(Users).leftJoin(
-  Users.id,
-  Items.selectAsJsonAgg('userItemsKey').userId,
-)
-
-await userItemsQuery.fetch(client)
-// => [
-=======
->>>>>>> b9c2e690
 //   {
 //     id: 2,
 //     name: 'Playstation 4',
@@ -374,434 +119,10 @@
 //       },
 //     ]
 //   },
-<<<<<<< HEAD
-//   ...
 // ]
 ```
 
-The order of the aggregated joined rows can be controlled by passing an additional order parameter:
-
-```typescript
-const userItemsQuery = query(Users).leftJoin(
-  Users.id,
-  Items.selectAsJsonAgg('userItemsKey', 'id', 'DESC').userId,
-)
-```
-
-`selectAsJsonAgg` works also in combination with `select`, `selectWithout` and `selectAs` to modify the columns that appear in the result.
-
-```typescript
-const userItemsQuery = query(Users).leftJoin(
-  Users.id,
-  Items.
-    .select('label')
-    .selectAsJsonAgg('userItemsKey', 'id', 'DESC').userId,
-)
-```
-
-### Selecting Columns
-
-To control which columns of each table appear in the query result, use the `select`, `selectAs`, `selectAsJson` methods on `Table`s.
-
-#### `table.select(...columnNames: (keyof Table)[])`
-
-Returns a new table that, when used in a query, will only include the given column names in the result:
-
-```typescript
-const userNamesQuery = query(Users.select('name', 'email'))
-
-await userNamesQuery.fetch(client)
-// => [{name: 'user-1', email: 'user-1@test.com'}, ...]
-```
-
-#### `table.selectWithout(...columnNames: (keyof Table)[])`
-
-The opposite of `select`.
-Returns a new table that, when used in a query, will not include the given column names in the result:
-
-```typescript
-const userNamesQuery = query(Users.selectWithout('name'))
-
-await userNamesQuery.fetch(client)
-// => [{id: 1, email: 'user-1@test.com', ...}, ...]
-```
-
-As with sql, the columns which are not selected can still be used in join conditions, where conditions and inside order by:
-
-```typescript
-const userItemsQuery = query(Users.select('name'))
-  .join(Users.id, Items.select('label').userId)
-  .orderBy(Users.id)
-
-await userNamesQuery.fetch(client)
-// => [{name: 'user-1', label: 'item-1'}, ...]
-```
-
-#### `table.selectAs({existingColumnName: newColumnName})`
-
-Rename one or more columns of a table in the result set. Does not change which columns are included.
-
-```typescript
-const userNamesQuery = query(Users.selectAs({ name: userName }))
-
-await userNamesQuery.fetch(client)
-// => [{id: 1, userName: 'user-1', ...}, ...]
-```
-
-To select and rename columns, combine it with `select`:
-
-```typescript
-const userItemsQuery = query(Users.select('name')).join(
-  Users.id,
-  Items.select('label').selectAs({ label: 'itemLabel' } as const).userId,
-)
-
-await userNamesQuery.fetch(client)
-// => [{name: 'user-1', itemLabel: 'item-1'}, ...]
-```
-
-Caution: the generated types for `selectAs` are quite complex (at least for my taste), try not to use this feature too much, better use `selectAsJson` to avoid column name collisions.
-
-#### `table.selectAsJson(jsonKey)`
-
-Put all the tables columns into a json object at `jsonKey`. Uses Postgres [json_build_object](https://www.postgresql.org/docs/12/functions-json.html) internally.
-
-```typescript
-const userItemsQuery = query(Users.select('name')).join(
-  Users.id,
-  Items.selectAsJson('item').userId,
-)
-
-await userNamesQuery.fetch(client)
-// => [{name: 'user-1', item: {id:1, label: 'item-1'}, ...}, ...]
-```
-
-### Where Conditions
-
-To filter which rows are included in query, use `whereEq`, `whereIn` and `whereSql` to append SQL `WHERE` statements to the query:
-
-When you include multiple `where`-methods, their individual conditions are `AND`ed together.
-
-To get `OR` conditions, use the more freeform `whereSql` that lets you append where conditions in any form
-
-Using these `where`-methods introduces query parameters which need to be passed as a second argument to the `fetch` methods.
-
-Internally, it maps the query parameters to postgres `$n` positional parameters and a parameter value array to guarantee that the values are escaped properly and the generated query is safe against sql injections.
-
-Conditions created with `whereEq` and `whereIn` additionally accept the special `query.anyParam` value to disable this condition.
-
-#### `query.whereEq(column, parameterKey)`
-
-Append a `WHERE col = $parameter` condition to the query.
-
-```typescript
-const userById = query(Users).whereEq(Users.id, 'idParam')
-
-await user.fetch(userById, { idParam: 1 })
-// => [{id: 1, ...}, ...]
-```
-
-Transparently switches to `IS NULL` if the parameter value is `null`
-
-```typescript
-const usersQuery = query(Users).whereEq(Users.name, 'nameParam')
-
-await usersQuery.fetch(client, { nameParam: null })
-// => [{name: null, ...}, ...]
-```
-
-Multiple `whereEq`s are combined with `AND`:
-
-```typescript
-const usersQuery = query(Users)
-  .whereEq(Users.id, 'id')
-  .whereEq(Users.name, 'name')
-
-await usersQuery.fetch(client, {id: 1, name 'user-2'})
-// => []
-```
-
-Passing `query.anyParam` causes the condition to be evaluated to true (disabling it). This allows you to use the same query for different purposes:
-
-```typescript
-const usersQuery = query(Users)
-  .whereEq(Users.id, 'id')
-  .whereEq(Users.removedAt, 'removedAt')
-
-const activeUser = await usersQuery.fetch(client, { id: 11, removedAt: null })
-const anyUser = await usersQuery.fetch(client, {
-  id: 8,
-  removedAt: query.anyParam,
-})
-const allActiveUsers = await usersQuery.fetch(client, {
-  id: query.anyParam,
-  removedAt: null,
-})
-const allUsers = await usersQuery.fetch(client, {
-  id: query.anyParam,
-  removedAt: query.anyParam,
-})
-```
-
-#### `query.whereIn(column, parameterKey)`
-
-Append something similiar to a `WHERE col IN $parameter` condition to the query.
-
-Actually, to keep the query builder simple and also compare `NULL` against `null`, its appending an `WHERE col = ANY(parameterValue)` [array comparison](https://www.postgresql.org/docs/current/functions-comparisons.html) instead of an `IN`.
-
-Transparently handles `NULL`s similar to `whereEq`.
-
-```typescript
-const usersQuery = query(Users).whereIn(Users.name, 'names')
-
-await usersQuery.fetch(client, { names: ['user-1', null, 'user-2'] })
-// => [
-//   {name: 'user-1', ...},
-//   {name: 'user-2', ...},
-//   {name: null, ...}
-// ]
-```
-
-#### `query.whereSql(...sqlFragment[])`
-
-Build a custom where condition using SQL snippets build out of tagged templates.
-
-Each tagged template may contain a single optional columns and a single optional parameter key to keep the used columns and the query parameter names type safe.
-
-For example, use a column and a parameter key for a `>`-condition:
-
-```typescript
-import { query, sql } from 'typesafe-query-builder'
-
-const userQuery = query(Users)
-  .whereSql(sql`${Users.id} > ${sql.number('id')}`)
-  .orderBy(Users.id)
-
-await userQuery.fetch(client, { id: 10 })
-// => [{id: 11, ...}, {id: 12, ...}]
-```
-
-Or get all users with name longer than `x` characters.
-
-```typescript
-import { query, sql } from 'typesafe-query-builder'
-
-const userQuery = query(Users).whereSql(
-  sql`LENGTH(${Users.name}) > ${sql.number('nameLength')}`,
-)
-
-await userQuery.fetch(client, { nameLength: 10 })
-// => [{name: 'very-long-user-name', ...}, ...]
-```
-
-Up to 5 sql tagged templates can be combined into one condition:
-
-```typescript
-import { query, sql } from 'typesafe-query-builder'
-
-const userQuery = query(Users).whereSql(
-  sql`(${Users.id} BETWEEN ${sql.number('lower')}`,
-  sql`AND ${sql.number('upper')}) OR `,
-  sql`${Users.name} IS NULL OR`,
-  sql`${Users.name} = ANY(${sql.stringArray('names')})`,
-)
-
-await userQuery.fetch(client, {
-  lower: 5,
-  upper: 10,
-  names: ['user-a', 'user-b'],
-})
-// => [{id: 5, ...}, ...]
-```
-
-Use the `Query.whereSqlUntyped` method to use any number of sql tagged templates withou table typing and parameter typing.
-
-### Order By, Limit, Offset, Locks
-
-#### `.orderBy(column, [direction, [nulls]])`
-
-Append an `ORDER BY` clause to the query.
-Use multiple `orderBy`s to sort by multiple columns.
-
-Direction and nulls work according to the [Postgres docs](https://www.postgresql.org/docs/current/queries-order.html).
-
-```typescript
-const userQuery = query(Users)
-  .orderBy(Users.name, 'DESC', 'nullsFirst')
-  .orderBy(Users.email)
-```
-
-#### `.limit(count)`
-
-Append a `LIMIT` clause to the query.
-
-#### `.offset(count)`
-
-Append an `OFFSET` clause to the query.
-
-#### `.lock(lockMode: 'update' | 'share' | 'none')`
-
-Append a `FOR UPDATE` or `FOR SHARE` [lock](https://www.postgresql.org/docs/current/sql-select.html#SQL-FOR-UPDATE-SHARE) statement to a query.
-
-#### `.lockParam(paramKey: string)`
-
-Create a query parameter that determines which lock mode to use when fetching the query.
-Use `'none'` to skip locking.
-
-```
-const userQuery = query(Users)
-  .whereEq(Users.id, 'id')
-  .lockParam('lock')
-
-await userQuery.fetch(client, {id: 1, lock: 'update'})
-```
-
-### Updates and Inserts
-
-#### Untrusted data
-
-Caution: never pass untrusted data as the `data` parameter to `insert` `insertOne` and `update`.
-Always enforce the shape of the data with a runtype library and/or manually pick which columns to insert/update.
-
-```typescript
-import { Client } from 'pg'
-import { query, pick } from 'typesafe-query-builder'
-import { Users } from './schema'
-
-const client = new Client()
-await client.connect()
-
-await query(Users.select('id')).insert(client, [
-  pick(insertData, 'name', 'email'),
-])
-// => [{id: 1}, {id: 2}]
-```
-
-```typescript
-import { Client } from 'pg'
-import { query, pick } from 'typesafe-query-builder'
-import { Users } from './schema'
-
-const client = new Client()
-await client.connect()
-
-await query(Users)
-  .whereEq(User.id, 'id')
-  .update(client, { id: 22 }, pick(updateData, 'name', 'email'))
-```
-
-Not doing this and passing data unchecked into this method will allow an untrusted user of your application to insert rows with arbitrary columns in that table.
-Typescript by design allows additional columns to be present in a type and still considers it typesafe.
-
-#### `async query.insert(client, data)`
-
-Insert rows into a table.
-The row type is inferred from the schema.
-Columns with default and nullable columns can be omitted.
-
-Returns the inserted data via the `RETURNING` SQL clause.
-
-```typescript
-import { Client } from 'pg'
-import { query } from 'typesafe-query-builder'
-import { Users } from './schema'
-
-const client = new Client()
-await client.connect()
-
-await query(Users).insert(client, [
-  { name: 'user-1', email: 'user-1@test.com' },
-  { name: 'user-2' },
-])
-// => [
-//  {id: 1, name: 'user-1', email: 'user-1@test.com'},
-//  {id: 2, name: 'user-2', email: null},
-// ]
-```
-
-Use `select` to modify which columns are returned:
-
-```typescript
-import { Client } from 'pg'
-import { query } from 'typesafe-query-builder'
-import { Users } from './schema'
-
-const client = new Client()
-await client.connect()
-
-await query(Users.select('id')).insert(client, [
-  { name: 'user-1', email: 'user-1@test.com' },
-  { name: 'user-2' },
-])
-// => [{id: 1}, {id: 2}]
-```
-
-#### `async query.insertOne(client, data)`
-
-Like insert but only insert one row and return the inserted data
-
-```typescript
-import { Client } from 'pg'
-import { query } from 'typesafe-query-builder'
-import { Users } from './schema'
-
-const client = new Client()
-await client.connect()
-
-await query(Users.select('id')).insertOne(client, {
-  name: 'user-1',
-  email: 'user-1@test.com',
-})
-// => [{id: 1}]
-```
-
-#### `async query.update(client, parameterValues, data)`
-
-Update rows in a table that match the given `where` conditions.
-If no `where` is used, update _all_ rows in that table.
-
-```typescript
-import { Client } from 'pg'
-import { query } from 'typesafe-query-builder'
-import { Users } from './schema'
-
-const client = new Client()
-await client.connect()
-
-await query(Users)
-  .whereEq(User.id, 'id')
-  .update(client, { id: 22 }, { name: 'user-name-22' })
-// => [{id: 22, name: 'user-name-22', ...}]
-```
-
-#### JSON Columns
-
-When inserting or updating JSON columns, the JSON is checked with the validation function defined in the tables schema.
-
-```typescript
-import { Client } from 'pg'
-import { query } from 'typesafe-query-builder'
-import { Users } from './schema'
-
-const client = new Client()
-await client.connect()
-
-await query(Users.select('id'))
-  .whereEq(User.id, 'id')
-  .update(client, { id: 22 }, { preferences: { theme: 'dark' } })
-// => [{id: 22, ...}]
-
-await query(Users.select('id'))
-  .whereEq(User.id, 'id')
-  .update(client, { id: 22 }, { preferences: { them: 'dark' } })
-// => Error: invalid key 'them'
-```
-=======
-// ]
-```
-
 ## Design Decisions / Opinions
->>>>>>> b9c2e690
 
 - **Postgres** only: to keep things simple and use the full power of JSON
   functions and aggregates
@@ -817,131 +138,6 @@
 
 ## Ideas / Roadmap / Todos
 
-<<<<<<< HEAD
-- deprecate/remove json-agg join:
-  - it is too complicated and contains magic (causes an implicit group-by)
-  - it is not composable: due to the group by, you can only have one json-agg per query
-  - atm there is no way to get an aggregated array of scalars
-    -> replace with correlated subqueries - they don't have any of the downsides (maybe perf but I don't care about that right now)
-- publish simple insert and update methods that work with json objects which
-  is useful in migration queries (writing that by hand is cumbersome and
-  typeorm does not provide anything useful)
-- is is possible to change the way selection works?
-
-  - instead of implicitly selecting on `join`, add a separate `select` method on the query:
-
-  ```
-      query
-        .from(Table)
-        .join(Table.id, Table2.id)
-        .whereIn(Table2.id, 'ids')
-        .select(
-          Table.include('id', 'name').exclude('isRemoved'),
-          Table2.json().as('id'),
-          query().select(Table3.jsonAgg()).join(Table3.id, Table2.id).as('t3Values'),
-        )
-        .order()
-
-    // also get more SQL-y
-    query.insertInto(Table).values({})
-    query.insertInto(Table).manyValues([{}, ...]) ??
-    query.update(Table).whereEq().whereIn().set()
-  ```
-
-- find a different way to "tag" columns with default values:
-  - need that info really only for inserts on a raw, unjoined table
-    - it gets in the way during all other queries
-  - maybe introduce a separate Generic variable that includes all default cols
-    so we can type `insert()` properly but drop this information as soon as
-    we're starting to do anything else (join, query, where etc)
-- Use and document the `UnionToIntersection` type for mapping discriminated unions on database tables
-- more subquery types: `subselect(theTable.selectExists('data'))`, `selectCount`, `selectMax`, `selectMin`, `selectSql` ...
-- `selectAsJsonAggArray` that aggregates a single column into an array without wrapping it into an object
-  e.g. `[1,2,3]` instead of `[{id: 1}, {id: 2}, {id: 3}]`
-- use nominal types as primary and foreign keys in table definitions to enable type-checking joins!
-- use TS 4.1 template literals to implement `where` by parsing a string
-  directly similar to how the [SQL-Implementation in Types](https://github.com/codemix/ts-sql)
-  parses the sql queries: `.where('columnName > :paramName')`
-  Also, try looking to find other uses for template literals (selectAs, join.on, ...)
-- add a simple "trait" system that works well with the database:
-  - `getTrait(record, ['field1', 'field2']) => {field1: val, field2: val} | null`
-    where `record[field]` must extend `null | T`
-  - and maybe:
-    - `getRequiredTrait(record, ['field1', 'field2']) => {field1: val, field2: val} or throw new Error()`
-    - `assertTrait(...)`
-- add `whereNotEq` _or_ provide this via a parameter wrapper similar to `query.anyParam`, maybe:
-  `query(Foo).whereEq(Foo.id, 'id').fetch(client, {id: query.not(null)})` evaluating to `where id is not null`
-- detect bad `orderBy`s, e.g order-by a column used in a json-agg
-- fix `query(Table.select()).update(...)` to not generate a broken, empty `RETURNING` clause
-- deal with `FOR UPDATE is not allowed with GROUP BY clause` errors
-  (detect it when building a query with lock or lockParam and json agg)
-- `query.NOW` or `sql.NOW` constant that will generate an sql `now()` function call to use in insert and where expression params
-- discriminated unions for table types, maybe like this:
-  ```
-  const Foo = tableUnion(
-    'foo',
-    {type: column('type').literal('a'), ...},
-    {type: column('type').literal('b'), ...},
-    {type: column('type').literal('c'), ...},
-  )
-  ```
-  that should result in a tagged union type and in an insert/update check that
-  ensures that columns that don't belong to a union must be null
-- automatically generate a `left join` when joining a json-agg aggregated table, bc it makes no sense in that case to distinguish between left and normal join
-- wrap column sql names in "" already in Column and leave it off if the column sql name is a safe sql identifier
-- api renames: `selectAsJson[Agg]` -> `asJson[Agg]` -> `selectAs` -> `rename`/`as`/`renameInto`
-- support literal values in `sql` which are directly embedded into the sql string `sql.value(val: any)`
-- change to explicit selects (just querying or joining a table won't select any columns)
-  bc its easy to have joined tables overwriting columns and creating the 'ambiguous column: id' postgres error
-  by default do not select anything, explicitly use `select()`, `selectAll` or `selectWithout` to choose which columns to use
-- add custom join conditions, maybe: `joinWhereSql` and `leftJoinWhereSql` similar to `whereSql`
-  to do joins like `FROM left JOIN right ON left.id = right.id AND right.removedAt IS NULL`
-- implement SUBSELECTS for `where` like
-  ```
-  query(Users).whereIn(Users.id, query(Items).whereSql(`${Item.type} = 'A'`).table().userId)
-  query(Users).whereEq(Users.id, query(Items).whereSql(`${Item.type} = 'A'`).limit(1).table().userId)
-  ```
-- derive runtypes from the table schema
-- add support for "first N items of group" joins via
-  `CROSS/LEFT JOIN LATERAL (SELECT ... WHERE <lateral-join-condition> ORDER BY ... LIMIT ...) [ON true]`
-  see the excellent answers of Mr. Brandstetter:
-  - https://stackoverflow.com/questions/25536422/optimize-group-by-query-to-retrieve-latest-row-per-user/25536748#25536748
-  - https://stackoverflow.com/questions/25957558/query-last-n-related-rows-per-row/25965393#25965393
-    for the user of the query builder it should look like a normal `.join` or
-    `.leftJoin` and also support `selectAsJson` and `selectAsJsonAgg`
-- add the table name (and maybe the alias too) to the table-type so that two identically-shaped tables will not be interchangeable in TS
-- add an `alias(aliasName): Table` method to `Table` to be able to use the same table many times in a query via an explicit alias
-- add `union` and `unionAll` for merging queries
-- add support for common table expressions (`WITH`), syntax idea:
-
-```
-    query
-        .with(() => table1)
-        .with((a) => table2.join(a))
-        .with((a,b) => b.whereEq(x))
-```
-
-- Documentation
-  - utility types: `TableType`
-  - subselects and nesting via `query.table`
-  - building query functions via `query.use`
-  - advanced queries / query recipes:
-    - subqueries / aliasing
-    - correlated subqueries
-    - query reuse
-    - lateral joins / first/last n rows of group joins, with json agg
-- `whereEq` and null values:
-  revise the transparent `is null` checks, not sure if that is a good idea
-  or whether a dedicated `whereIsNull` would be safer
-- schema definitions
-  - column validations builtins/custom
-- caching queries generated sql
-- add more column types:
-  - various timestamps
-  - arrays
-  - validatable strings
-- optionally check table schema definitions against the database schema
-=======
 ### V4 cleanups
 
 - add a leading `_` to all internal methods / fields (=== those which are not
@@ -994,7 +190,6 @@
       `.leftJoin` and also support json aggregation
   - add an `alias(aliasName): Table` method to `Table` to be able to use the same table many times in a query via an explicit alias
   - add `union` and `unionAll` for merging queries
->>>>>>> b9c2e690
 
 ## Local Development
 
